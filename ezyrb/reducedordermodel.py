<<<<<<< HEAD
"""
Reduced Order Model class
"""
import numpy as np
from ezyrb import POD, Database, Scale

=======
import numpy as np
from ezyrb import POD, RBF, Database, Scale


>>>>>>> d15643da
class ReducedOrderModel(object):
    def __init__(self, database, reduction, approximation):
        self.database = database
        self.reduction = reduction
        self.approximation = approximation

    def fit(self):
<<<<<<< HEAD
        """
        Calculate reduced space
        """
=======
>>>>>>> d15643da
        self.approximation.fit(
            self.database.parameters,
            self.reduction.reduce(self.database.snapshots.T))

        return self

    def predict(self, mu):
        """
        Calculate predicted solution for given mu
        """
        print(self.approximation.predict(mu))
        return self.database.scaler_snapshots.inverse(
            self.reduction.expand(self.approximation.predict(mu)))

    def loo_error(self, norm=np.linalg.norm):
<<<<<<< HEAD
        """
        Estimate the approximation error using *leave-one-out* strategy. The
        main idea is to create several reduced spaces by combining all the
        snapshots except one. The error vector is computed as the difference
        between the removed snapshot and the projection onto the properly
        reduced space. The procedure repeats for each snapshot in the database.
        The `func` is applied on each vector of error to obtained a float
        number.

        :param function func: the function used to assign at each vector of
            error a float number. It has to take as input a 'numpy.ndarray` and
            returns a float. Default value is the L2 norm.
        :return: the vector that contains the errors estimated for all
            parametric points.
        :rtype: numpy.ndarray
        """
=======

>>>>>>> d15643da
        points = self.database.parameters.shape[0]

        error = np.zeros(points)

        for j in np.arange(points):
            remaining_index = list(range(j)) + list(range(j + 1, points))
            remaining_snaps = self.database.snapshots[remaining_index]
            remaining_param = self.database.parameters[remaining_index]

            db = Database(remaining_param, remaining_snaps,
                          scaler_snapshots=Scale('minmax'))
            rom = ReducedOrderModel(db, self.reduction,
                                    self.approximation).fit()

            error[j] = norm(self.database.snapshots[j] -
                                rom.predict(self.database.parameters[j]))

        return error<|MERGE_RESOLUTION|>--- conflicted
+++ resolved
@@ -1,16 +1,9 @@
-<<<<<<< HEAD
 """
 Reduced Order Model class
 """
 import numpy as np
 from ezyrb import POD, Database, Scale
 
-=======
-import numpy as np
-from ezyrb import POD, RBF, Database, Scale
-
-
->>>>>>> d15643da
 class ReducedOrderModel(object):
     def __init__(self, database, reduction, approximation):
         self.database = database
@@ -18,12 +11,10 @@
         self.approximation = approximation
 
     def fit(self):
-<<<<<<< HEAD
         """
         Calculate reduced space
         """
-=======
->>>>>>> d15643da
+
         self.approximation.fit(
             self.database.parameters,
             self.reduction.reduce(self.database.snapshots.T))
@@ -39,7 +30,6 @@
             self.reduction.expand(self.approximation.predict(mu)))
 
     def loo_error(self, norm=np.linalg.norm):
-<<<<<<< HEAD
         """
         Estimate the approximation error using *leave-one-out* strategy. The
         main idea is to create several reduced spaces by combining all the
@@ -56,9 +46,7 @@
             parametric points.
         :rtype: numpy.ndarray
         """
-=======
 
->>>>>>> d15643da
         points = self.database.parameters.shape[0]
 
         error = np.zeros(points)
